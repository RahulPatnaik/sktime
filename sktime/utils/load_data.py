import numpy as np
import pandas as pd


class TsFileParseException(Exception):
    """
    Should be raised when parsing a .ts file and the format is incorrect.
    """
    pass


def load_from_tsfile_to_dataframe(full_file_path_and_name,
                                  return_separate_X_and_y=True,
                                  replace_missing_vals_with='NaN'):
    """Loads data from a .ts file into a Pandas DataFrame.

    Parameters
    ----------
    full_file_path_and_name: str
        The full pathname of the .ts file to read.
    return_separate_X_and_y: bool
        true if X and Y values should be returned as separate Data Frames (
        X) and a numpy array (y), false otherwise.
        This is only relevant for data that
    replace_missing_vals_with: str
       The value that missing values in the text file should be replaced
       with prior to parsing.

    Returns
    -------
    DataFrame, ndarray
        If return_separate_X_and_y then a tuple containing a DataFrame and a
        numpy array containing the relevant time-series and corresponding
        class values.
    DataFrame
        If not return_separate_X_and_y then a single DataFrame containing
        all time-series and (if relevant) a column "class_vals" the
        associated class values.
    """

    # Initialize flags and variables used when parsing the file

    metadata_started = False
    data_started = False

    has_problem_name_tag = False
    has_timestamps_tag = False
    has_univariate_tag = False
    has_class_labels_tag = False
    has_data_tag = False

    previous_timestamp_was_int = None
    prev_timestamp_was_timestamp = None
    num_dimensions = None
    is_first_case = True
    instance_list = []
    class_val_list = []
    line_num = 0

    # Parse the file
    # print(full_file_path_and_name)
    with open(full_file_path_and_name, 'r', encoding='utf-8') as file:
        for line in file:
            # Strip white space from start/end of line and change to
            # lowercase for use below
            line = line.strip().lower()
            # Empty lines are valid at any point in a file
            if line:
                # Check if this line contains metadata
                # Please note that even though metadata is stored in this
                # function it is not currently published externally
                if line.startswith("@problemname"):
                    # Check that the data has not started
                    if data_started:
                        raise TsFileParseException(
                            "metadata must come before data")
                    # Check that the associated value is valid
                    tokens = line.split(' ')
                    token_len = len(tokens)

                    if token_len == 1:
                        raise TsFileParseException(
                            "problemname tag requires an associated value")

                    # problem_name = line[len("@problemname") + 1:]
                    has_problem_name_tag = True
                    metadata_started = True

                elif line.startswith("@timestamps"):

                    # Check that the data has not started

                    if data_started:
                        raise TsFileParseException(
                            "metadata must come before data")

                    # Check that the associated value is valid

                    tokens = line.split(' ')
                    token_len = len(tokens)

                    if token_len != 2:
                        raise TsFileParseException(
                            "timestamps tag requires an associated Boolean "
                            "value")

                    elif tokens[1] == "true":
                        timestamps = True

                    elif tokens[1] == "false":
                        timestamps = False

                    else:
                        raise TsFileParseException("invalid timestamps value")

                    has_timestamps_tag = True
                    metadata_started = True

                elif line.startswith("@univariate"):

                    # Check that the data has not started

                    if data_started:
                        raise TsFileParseException(
                            "metadata must come before data")

                    # Check that the associated value is valid

                    tokens = line.split(' ')
                    token_len = len(tokens)

                    if token_len != 2:
                        raise TsFileParseException(
                            "univariate tag requires an associated Boolean "
                            "value")

                    elif tokens[1] == "true":
                        # univariate = True
                        pass

                    elif tokens[1] == "false":
                        # univariate = False
                        pass

                    else:
                        raise TsFileParseException("invalid univariate value")

                    has_univariate_tag = True
                    metadata_started = True

                elif line.startswith("@classlabel"):

                    # Check that the data has not started

                    if data_started:
                        raise TsFileParseException(
                            "metadata must come before data")

                    # Check that the associated value is valid

                    tokens = line.split(' ')
                    token_len = len(tokens)

                    if token_len == 1:
                        raise TsFileParseException(
                            "classlabel tag requires an associated Boolean "
                            "value")

                    if tokens[1] == "true":
                        class_labels = True

                    elif tokens[1] == "false":
                        class_labels = False

                    else:
                        raise TsFileParseException("invalid classLabel value")

                    # Check if we have any associated class values

                    if token_len == 2 and class_labels:
                        raise TsFileParseException(
                            "if the classlabel tag is true then class values "
                            "must be supplied")

                    has_class_labels_tag = True
                    class_label_list = [token.strip() for token in tokens[2:]]
                    metadata_started = True

                # Check if this line contains the start of data

                elif line.startswith("@data"):

                    if line != "@data":
                        raise TsFileParseException(
                            "data tag should not have an associated value")

                    if data_started and not metadata_started:
                        raise TsFileParseException(
                            "metadata must come before data")

                    else:
                        has_data_tag = True
                        data_started = True

                # If the 'data tag has been found then metadata has been
                # parsed and data can be loaded

                elif data_started:

                    # Check that a full set of metadata has been provided

                    if not has_problem_name_tag or not has_timestamps_tag or \
                            not has_univariate_tag or not \
                            has_class_labels_tag or not has_data_tag:
                        raise TsFileParseException(
                            "a full set of metadata has not been provided "
                            "before the data")

                    # Replace any missing values with the value specified

                    line = line.replace("?", replace_missing_vals_with)

                    # Check if we dealing with data that has timestamps

                    if timestamps:

                        # We're dealing with timestamps so cannot just split
                        # line on ':' as timestamps may contain one

                        has_another_value = False
                        has_another_dimension = False

                        timestamp_for_dim = []
                        values_for_dimension = []

                        this_line_num_dim = 0
                        line_len = len(line)
                        char_num = 0

                        while char_num < line_len:

                            # Move through any spaces

                            while char_num < line_len and str.isspace(
                                    line[char_num]):
                                char_num += 1

                            # See if there is any more data to read in or if
                            # we should validate that read thus far

                            if char_num < line_len:

                                # See if we have an empty dimension (i.e. no
                                # values)

                                if line[char_num] == ":":
                                    if len(instance_list) < (
                                            this_line_num_dim + 1):
                                        instance_list.append([])

                                    instance_list[
                                        this_line_num_dim].append(
                                        pd.Series(dtype="object"))
                                    this_line_num_dim += 1

                                    has_another_value = False
                                    has_another_dimension = True

                                    timestamp_for_dim = []
                                    values_for_dimension = []

                                    char_num += 1

                                else:

                                    # Check if we have reached a class label

                                    if line[char_num] != "(" and class_labels:

                                        class_val = line[char_num:].strip()

                                        if class_val not in class_label_list:
                                            raise TsFileParseException(
                                                "the class value '" +
                                                class_val + "' on line " + str(
                                                    line_num + 1) + " is not "
                                                                    "valid")

                                        class_val_list.append(class_val)
                                        char_num = line_len

                                        has_another_value = False
                                        has_another_dimension = False

                                        timestamp_for_dim = []
                                        values_for_dimension = []

                                    else:

                                        # Read in the data contained within
                                        # the next tuple

                                        if line[
                                            char_num] != "(" and not \
                                                class_labels:
                                            raise TsFileParseException(
                                                "dimension " + str(
                                                    this_line_num_dim
                                                    + 1) + " on line " + str(
                                                    line_num + 1) + " does "
                                                                    "not "
                                                                    "start "
                                                                    "with a "
                                                                    "'('")

                                        char_num += 1
                                        tuple_data = ""

                                        while (char_num < line_len
                                               and line[char_num] != ")"):
                                            tuple_data += line[char_num]
                                            char_num += 1

                                        if (char_num >= line_len
                                                or line[char_num] != ")"):
                                            raise TsFileParseException(
                                                "dimension " + str(
                                                    this_line_num_dim
                                                    + 1) + " on line " + str(
                                                    line_num + 1) + " does "
                                                                    "not end"
                                                                    " with a "
                                                                    "')'")

                                        # Read in any spaces immediately
                                        # after the current tuple

                                        char_num += 1

                                        while char_num < line_len and \
                                                str.isspace(
                                                    line[char_num]):
                                            char_num += 1

                                        # Check if there is another value or
                                        # dimension to process after this tuple

                                        if char_num >= line_len:
                                            has_another_value = False
                                            has_another_dimension = False

                                        elif line[char_num] == ",":
                                            has_another_value = True
                                            has_another_dimension = False

                                        elif line[char_num] == ":":
                                            has_another_value = False
                                            has_another_dimension = True

                                        char_num += 1

                                        # Get the numeric value for the
                                        # tuple by reading from the end of
                                        # the tuple data backwards to the
                                        # last comma

                                        last_comma_index = tuple_data.rfind(
                                            ',')

                                        if last_comma_index == -1:
                                            raise TsFileParseException(
                                                "dimension " + str(
                                                    this_line_num_dim
                                                    + 1) + " on line " + str(
                                                    line_num + 1) +
                                                " contains a tuple that has "
                                                "no comma inside of it")

                                        try:
                                            value = tuple_data[
                                                    last_comma_index + 1:]
                                            value = float(value)

                                        except ValueError:
                                            raise TsFileParseException(
                                                "dimension " + str(
                                                    this_line_num_dim
                                                    + 1) + " on line " + str(
                                                    line_num + 1) +
                                                " contains a tuple that does "
                                                "not have a valid numeric "
                                                "value")

                                        # Check the type of timestamp that
                                        # we have

                                        timestamp = tuple_data[
                                                    0: last_comma_index]

                                        try:
                                            timestamp = int(timestamp)
                                            timestamp_is_int = True
                                            timestamp_is_timestamp = False

                                        except ValueError:
                                            timestamp_is_int = False

                                        if not timestamp_is_int:
                                            try:
                                                timestamp = timestamp.strip()
                                                timestamp_is_timestamp = True

                                            except ValueError:
                                                timestamp_is_timestamp = False

                                        # Make sure that the timestamps in
                                        # the file (not just this dimension
                                        # or case) are consistent

                                        if not timestamp_is_timestamp and \
                                                not timestamp_is_int:
                                            raise TsFileParseException(
                                                "dimension " + str(
                                                    this_line_num_dim
                                                    + 1) + " on line " + str(
                                                    line_num + 1) +
                                                " contains a tuple that "
                                                "has an invalid timestamp '"
                                                + timestamp + "'")

                                        if previous_timestamp_was_int is not \
                                                None and \
                                                previous_timestamp_was_int \
                                                and not timestamp_is_int:
                                            raise TsFileParseException(
                                                "dimension " + str(
                                                    this_line_num_dim
                                                    + 1) + " on line " + str(
                                                    line_num + 1) +
                                                " contains tuples where the "
                                                "timestamp format is "
                                                "inconsistent")

                                        if (prev_timestamp_was_timestamp
                                                is not None and
                                                prev_timestamp_was_timestamp
                                                and
                                                not timestamp_is_timestamp):
                                            raise TsFileParseException(
                                                "dimension " + str(
                                                    this_line_num_dim
                                                    + 1) + " on line " + str(
                                                    line_num + 1) +
                                                " contains tuples where the "
                                                "timestamp format is "
                                                "inconsistent")

                                        # Store the values

                                        timestamp_for_dim += [timestamp]
                                        values_for_dimension += [value]

                                        #  If this was our first tuple then
                                        #  we store the type of timestamp we
                                        #  had

                                        if prev_timestamp_was_timestamp \
                                                is None and \
                                                timestamp_is_timestamp:
                                            prev_timestamp_was_timestamp \
                                                = True
                                            previous_timestamp_was_int = False

                                        if previous_timestamp_was_int is \
                                                None and timestamp_is_int:
                                            prev_timestamp_was_timestamp \
                                                = False
                                            previous_timestamp_was_int = True

                                        # See if we should add the data for
                                        # this dimension

                                        if not has_another_value:
                                            if len(instance_list) < (
                                                    this_line_num_dim
                                                    + 1):
                                                instance_list.append([])

                                            if timestamp_is_timestamp:
                                                timestamp_for_dim = \
                                                    pd.DatetimeIndex(
                                                        timestamp_for_dim)

                                            instance_list[
                                                this_line_num_dim].append(
                                                pd.Series(
                                                    index=timestamp_for_dim,
                                                    data=values_for_dimension))
                                            this_line_num_dim += 1

                                            timestamp_for_dim = []
                                            values_for_dimension = []

                            elif has_another_value:
                                raise TsFileParseException("dimension " + str(
                                    this_line_num_dim + 1) + " on "
                                                             "line "
                                                           + str(
                                    line_num + 1) + " ends with a ',' that "
                                                    "is not followed by "
                                                    "another tuple")

                            elif has_another_dimension and class_labels:
                                raise TsFileParseException("dimension " + str(
                                    this_line_num_dim + 1) + " on "
                                                             "line "
                                                           + str(
                                    line_num + 1) + " ends with a ':' while "
                                                    "it should list a class "
                                                    "value")

                            elif has_another_dimension and not class_labels:
                                if len(instance_list) < (
                                        this_line_num_dim + 1):
                                    instance_list.append([])

                                instance_list[this_line_num_dim].append(
                                    pd.Series(dtype=np.float32))
                                this_line_num_dim += 1
                                num_dimensions = this_line_num_dim

                            # If this is the 1st line of data we have seen
                            # then note the dimensions

                            if not has_another_value and not \
                                    has_another_dimension:
                                if num_dimensions is None:
                                    num_dimensions = this_line_num_dim

                                if num_dimensions != this_line_num_dim:
                                    raise TsFileParseException("line " + str(
                                        line_num + 1) + " does not have the "
                                                        "same number of "
                                                        "dimensions as the "
                                                        "previous line of "
                                                        "data")

                        # Check that we are not expecting some more data,
                        # and if not, store that processed above

                        if has_another_value:
                            raise TsFileParseException("dimension " + str(
                                this_line_num_dim + 1) + " on line "
                                                       + str(
                                line_num + 1) + " ends with a ',' that is "
                                                "not followed by another "
                                                "tuple")

                        elif has_another_dimension and class_labels:
                            raise TsFileParseException("dimension " + str(
                                this_line_num_dim + 1) + " on line "
                                                       + str(
                                line_num + 1) + " ends with a ':' while it "
                                                "should list a class value")

                        elif has_another_dimension and not class_labels:
                            if len(instance_list) < (
                                    this_line_num_dim + 1):
                                instance_list.append([])

                            instance_list[this_line_num_dim].append(
                                pd.Series(dtype="object"))
                            this_line_num_dim += 1
                            num_dimensions = this_line_num_dim

                        # If this is the 1st line of data we have seen then
                        # note the dimensions

                        if not has_another_value and num_dimensions != \
                                this_line_num_dim:
                            raise TsFileParseException("line " + str(
                                line_num + 1) + " does not have the same "
                                                "number of dimensions as the "
                                                "previous line of data")

                        # Check if we should have class values, and if so
                        # that they are contained in those listed in the
                        # metadata

                        if class_labels and len(class_val_list) == 0:
                            raise TsFileParseException(
                                "the cases have no associated class values")

                    else:
                        dimensions = line.split(":")

                        # If first row then note the number of dimensions (
                        # that must be the same for all cases)

                        if is_first_case:
                            num_dimensions = len(dimensions)

                            if class_labels:
                                num_dimensions -= 1

                            for dim in range(0, num_dimensions):
                                instance_list.append([])

                            is_first_case = False

                        # See how many dimensions that the case whose data
                        # in represented in this line has

                        this_line_num_dim = len(dimensions)

                        if class_labels:
                            this_line_num_dim -= 1

                        # All dimensions should be included for all series,
                        # even if they are empty

                        if this_line_num_dim != num_dimensions:
                            raise TsFileParseException(
                                "inconsistent number of dimensions. "
                                "Expecting " + str(
                                    num_dimensions) + " but have read " + str(
                                    this_line_num_dim))

                        # Process the data for each dimension

                        for dim in range(0, num_dimensions):
                            dimension = dimensions[dim].strip()

                            if dimension:
                                data_series = dimension.split(",")
                                data_series = [float(i) for i in data_series]
                                instance_list[dim].append(
                                    pd.Series(data_series))

                            else:
                                instance_list[dim].append(
                                    pd.Series(dtype="object"))

                        if class_labels:
                            class_val_list.append(
                                dimensions[num_dimensions].strip())

            line_num += 1

    # Check that the file was not empty

    if line_num:
        # Check that the file contained both metadata and data

        if metadata_started and not (
                has_problem_name_tag and has_timestamps_tag and
                has_univariate_tag and has_class_labels_tag and has_data_tag):
            raise TsFileParseException("metadata incomplete")

        elif metadata_started and not data_started:
            raise TsFileParseException("file contained metadata but no data")

        elif metadata_started and data_started and len(instance_list) == 0:
            raise TsFileParseException("file contained metadata but no data")

        # Create a DataFrame from the data parsed above

        data = pd.DataFrame(dtype=np.float32)

        for dim in range(0, num_dimensions):
            data['dim_' + str(dim)] = instance_list[dim]

        # Check if we should return any associated class labels separately

        if class_labels:
            if return_separate_X_and_y:
                return data, np.asarray(class_val_list)

            else:
                data['class_vals'] = pd.Series(class_val_list)
                return data
        else:
            return data

    else:
        raise TsFileParseException("empty file")


def load_from_arff_to_dataframe(full_file_path_and_name, has_class_labels=True,
                                return_separate_X_and_y=True,
                                replace_missing_vals_with='NaN'):
    instance_list = []
    class_val_list = []

    data_started = False
    is_multi_variate = False
    is_first_case = True

    with open(full_file_path_and_name, 'r') as f:
        for line in f:

            if line.strip():
                if is_multi_variate is False and "@attribute" in line.lower(

                ) and "relational" in line.lower():
                    is_multi_variate = True

                if "@data" in line.lower():
                    data_started = True
                    continue

                # if the 'data tag has been found, the header information
                # has been cleared and now data can be loaded
                if data_started:
                    line = line.replace("?", replace_missing_vals_with)

                    if is_multi_variate:
                        if has_class_labels:
                            line, class_val = line.split("',")
                            class_val_list.append(class_val.strip())
                        dimensions = line.split("\\n")
                        dimensions[0] = dimensions[0].replace("'", "")

                        if is_first_case:
                            for d in range(len(dimensions)):
                                instance_list.append([])
                            is_first_case = False

                        for dim in range(len(dimensions)):
                            instance_list[dim].append(pd.Series(
                                [float(i) for i in
                                 dimensions[dim].split(",")]))

                    else:
                        if is_first_case:
                            instance_list.append([])
                            is_first_case = False

                        line_parts = line.split(",")
                        if has_class_labels:
                            instance_list[0].append(pd.Series(
                                [float(i) for i in
                                 line_parts[:len(line_parts) - 1]]))
                            class_val_list.append(line_parts[-1].strip())
                        else:
                            instance_list[0].append(pd.Series(
                                [float(i) for i in
                                 line_parts[:len(line_parts)]]))

    x_data = pd.DataFrame(dtype=np.float32)
    for dim in range(len(instance_list)):
        x_data['dim_' + str(dim)] = instance_list[dim]

    if has_class_labels:
        if return_separate_X_and_y:
            return x_data, np.asarray(class_val_list)
        else:
            x_data['class_vals'] = pd.Series(class_val_list)

    return x_data


def load_from_ucr_tsv_to_dataframe(full_file_path_and_name,
                                   return_separate_X_and_y=True):
<<<<<<< HEAD
    df = pd.read_csv(full_file_path_and_name, sep="\t", header=-1)
=======
    df = pd.read_csv(full_file_path_and_name, sep="\t", header=None)
>>>>>>> 06a1027f
    y = df.pop(0).values
    df.columns -= 1
    X = pd.DataFrame()
    X['dim_0'] = [pd.Series(df.iloc[x, :]) for x in range(len(df))]
    if return_separate_X_and_y is True:
        return X, y
    X['class_val'] = y
    return X


# assumes data is in a long table format with the following structure:
#      | case_id | dim_id | reading_id | value
# ------------------------------------------------
#   0  |   int   |  int   |    int     | double
#   1  |   int   |  int   |    int     | double
#   2  |   int   |  int   |    int     | double
#   3  |   int   |  int   |    int     | double
def from_long_to_nested(long_dataframe):
    # get distinct dimension ids
    unique_dim_ids = long_dataframe.iloc[:, 1].unique()
    num_dims = len(unique_dim_ids)

    data_by_dim = []
    indices = []

    # get number of distinct cases (note: a case may have 1 or many dimensions)
    unique_case_ids = long_dataframe.iloc[:, 0].unique()
    # assume series are indexed from 0 to m-1 (can map to non-linear indices
    # later if needed)

    # init a list of size m for each d - to store the series data for m
    # cases over d dimensions
    # also, data may not be in order in long format so store index data for
    # aligning output later
    # (i.e. two stores required: one for reading id/timestamp and one for
    # value)
    for d in range(0, num_dims):
        data_by_dim.append([])
        indices.append([])
        for c in range(0, len(unique_case_ids)):
            data_by_dim[d].append([])
            indices[d].append([])

    # go through every row in the dataframe
    for i in range(0, len(long_dataframe)):
        # extract the relevant data, catch cases where the dim id is not an
        # int as it must be the class

        row = long_dataframe.iloc[i]
        case_id = int(row[0])
        dim_id = int(row[1])
        reading_id = int(row[2])
        value = row[3]
        data_by_dim[dim_id][case_id].append(value)
        indices[dim_id][case_id].append(reading_id)

    x_data = {}
    for d in range(0, num_dims):
        key = 'dim_' + str(d)
        dim_list = []
        for i in range(0, len(unique_case_ids)):
            temp = pd.Series(data_by_dim[d][i], indices[d][i])
            dim_list.append(temp)
        x_data[key] = pd.Series(dim_list)

    return pd.DataFrame(x_data)


# left here for now, better elsewhere later perhaps
def generate_example_long_table(num_cases=50, series_len=20, num_dims=2):
    rows_per_case = series_len * num_dims
    total_rows = num_cases * series_len * num_dims

    case_ids = np.empty(total_rows, dtype=np.int)
    idxs = np.empty(total_rows, dtype=np.int)
    dims = np.empty(total_rows, dtype=np.int)
    vals = np.random.rand(total_rows)

    for i in range(total_rows):
        case_ids[i] = int(i / rows_per_case)
        rem = i % rows_per_case
        dims[i] = int(rem / series_len)
        idxs[i] = rem % series_len

    df = pd.DataFrame()
    df['case_id'] = pd.Series(case_ids)
    df['dim_id'] = pd.Series(dims)
    df['reading_id'] = pd.Series(idxs)
    df['value'] = pd.Series(vals)
    return df<|MERGE_RESOLUTION|>--- conflicted
+++ resolved
@@ -762,11 +762,7 @@
 
 def load_from_ucr_tsv_to_dataframe(full_file_path_and_name,
                                    return_separate_X_and_y=True):
-<<<<<<< HEAD
-    df = pd.read_csv(full_file_path_and_name, sep="\t", header=-1)
-=======
     df = pd.read_csv(full_file_path_and_name, sep="\t", header=None)
->>>>>>> 06a1027f
     y = df.pop(0).values
     df.columns -= 1
     X = pd.DataFrame()
